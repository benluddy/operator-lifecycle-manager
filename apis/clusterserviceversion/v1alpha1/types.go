--- conflicted
+++ resolved
@@ -171,13 +171,8 @@
 	metav1.TypeMeta   `json:",inline"`
 	metav1.ObjectMeta `json:"metadata"`
 
-<<<<<<< HEAD
-	Spec   ClusterServiceVersionSpec `json:"spec"`
-	Status metav1.Status             `json:"status"`
-=======
 	Spec   ClusterServiceVersionSpec   `json:"spec"`
 	Status ClusterServiceVersionStatus `json:"status"`
->>>>>>> c00afbf9
 }
 
 // ClusterServiceVersionList represents a list of ClusterServiceVersions.
